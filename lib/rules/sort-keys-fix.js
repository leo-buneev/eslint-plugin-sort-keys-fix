/**
 * @fileoverview Rule to require object keys to be sorted
 * @author Toru Nagashima
 */

'use strict'

// ------------------------------------------------------------------------------
// Requirements
// ------------------------------------------------------------------------------

const astUtils = require('../util/ast-utils')

const naturalCompare = require('natural-compare')

// ------------------------------------------------------------------------------
// Helpers
// ------------------------------------------------------------------------------

/**
 * Gets the property name of the given `Property` node.
 *
 * - If the property's key is an `Identifier` node, this returns the key's name
 *   whether it's a computed property or not.
 * - If the property has a static name, this returns the static name.
 * - Otherwise, this returns null.
 *
 * @param {ASTNode} node - The `Property` node to get.
 * @returns {string|null} The property name or null.
 * @private
 */
function getPropertyName(node) {
  const staticName = astUtils.getStaticPropertyName(node)

  if (staticName !== null) {
    return staticName
  }

  return node.key.name || null
}

/**
 * Functions which check that the given 2 names are in specific order.
 *
 * Postfix `I` is meant insensitive.
 * Postfix `N` is meant natual.
 *
 * @private
 */
const isValidOrders = {
  asc(a, b) {
    return a <= b
  },
  ascI(a, b) {
    return a.toLowerCase() <= b.toLowerCase()
  },
  ascN(a, b) {
    return naturalCompare(a, b) <= 0
  },
  ascIN(a, b) {
    return naturalCompare(a.toLowerCase(), b.toLowerCase()) <= 0
  },
  desc(a, b) {
    return isValidOrders.asc(b, a)
  },
  descI(a, b) {
    return isValidOrders.ascI(b, a)
  },
  descN(a, b) {
    return isValidOrders.ascN(b, a)
  },
  descIN(a, b) {
    return isValidOrders.ascIN(b, a)
  },
}

// ------------------------------------------------------------------------------
// Rule Definition
// ------------------------------------------------------------------------------

module.exports = {
  meta: {
    type: 'suggestion',
    fixable: 'code',
    docs: {
      description: 'require object keys to be sorted',
      category: 'Stylistic Issues',
      recommended: false,
      url: 'https://github.com/leo-buneev/eslint-plugin-sort-keys-fix',
    },

    schema: [
      {
        enum: ['asc', 'desc'],
      },
      {
        type: 'object',
        properties: {
          caseSensitive: {
            type: 'boolean',
          },
          natural: {
            type: 'boolean',
          },
        },
        additionalProperties: false,
      },
    ],
  },

  create(context) {
    // Parse options.
    const order = context.options[0] || 'asc'
    const options = context.options[1]
    const insensitive = (options && options.caseSensitive) === false
    const natual = Boolean(options && options.natural)
    const isValidOrder = isValidOrders[order + (insensitive ? 'I' : '') + (natual ? 'N' : '')]

    // The stack to save the previous property's name for each object literals.
    let stack = null

    const SpreadElement = node => {
      if (node.parent.type === 'ObjectExpression') {
        stack.prevName = null
      }
    }

    return {
      ExperimentalSpreadProperty: SpreadElement,

      ObjectExpression() {
        stack = {
          upper: stack,
          prevName: null,
          prevNode: null,
        }
      },

      'ObjectExpression:exit'() {
        stack = stack.upper
      },

      SpreadElement,

      Property(node) {
        if (node.parent.type === 'ObjectPattern') {
          return
        }

        const prevName = stack.prevName
        const prevNode = stack.prevNode
        const thisName = getPropertyName(node)

        if (thisName !== null) {
          stack.prevName = thisName
          stack.prevNode = node || prevNode
        }

        if (prevName === null || thisName === null) {
          return
        }

        if (!isValidOrder(prevName, thisName)) {
          context.report({
            node,
            loc: node.key.loc,
            message:
              "Expected object keys to be in {{natual}}{{insensitive}}{{order}}ending order. '{{thisName}}' should be before '{{prevName}}'.",
            data: {
              thisName,
              prevName,
              order,
              insensitive: insensitive ? 'insensitive ' : '',
              natual: natual ? 'natural ' : '',
            },
            fix(fixer) {
<<<<<<< HEAD
              const fixes = []
=======
>>>>>>> d781a927
              const sourceCode = context.getSourceCode()
              const moveProperty = (fromNode, toNode) => {
                const prevText = sourceCode.getText(fromNode)
                const thisComments = sourceCode.getCommentsBefore(fromNode)
                for (const thisComment of thisComments) {
                  fixes.push(fixer.insertTextBefore(toNode, sourceCode.getText(thisComment) + '\n'))
                  fixes.push(fixer.remove(thisComment))
                }
                fixes.push(fixer.replaceText(toNode, prevText))
              }
              moveProperty(node, prevNode)
              moveProperty(prevNode, node)
              return fixes
            },
          })
        }
      },
    }
  },
}<|MERGE_RESOLUTION|>--- conflicted
+++ resolved
@@ -174,10 +174,7 @@
               natual: natual ? 'natural ' : '',
             },
             fix(fixer) {
-<<<<<<< HEAD
               const fixes = []
-=======
->>>>>>> d781a927
               const sourceCode = context.getSourceCode()
               const moveProperty = (fromNode, toNode) => {
                 const prevText = sourceCode.getText(fromNode)
